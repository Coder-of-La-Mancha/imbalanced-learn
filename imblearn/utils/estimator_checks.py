"""Utils to check the samplers and compatibility with scikit-learn"""

# Adapated from scikit-learn
# Authors: Guillaume Lemaitre <g.lemaitre58@gmail.com>
# License: MIT

from __future__ import division

import sys
import traceback

from collections import Counter

import pytest

import numpy as np
from scipy import sparse
from pytest import raises

from sklearn.datasets import make_classification
from sklearn.cluster import KMeans
from sklearn.preprocessing import label_binarize
from sklearn.utils.estimator_checks import check_estimator \
    as sklearn_check_estimator, check_parameters_default_constructible
from sklearn.exceptions import NotFittedError
from sklearn.utils.testing import assert_allclose
from sklearn.utils.testing import set_random_state
from sklearn.utils.multiclass import type_of_target

from imblearn.over_sampling.base import BaseOverSampler
from imblearn.under_sampling.base import BaseCleaningSampler, BaseUnderSampler
from imblearn.ensemble.base import BaseEnsembleSampler
from imblearn.over_sampling import SMOTE
from imblearn.under_sampling import NearMiss, ClusterCentroids

from imblearn.utils.testing import warns


def _yield_sampler_checks(name, Estimator):
    yield check_target_type
    yield check_samplers_one_label
    yield check_samplers_no_fit_error
    yield check_samplers_X_consistancy_sample
    yield check_samplers_fit
    yield check_samplers_fit_sample
    yield check_samplers_ratio_fit_sample
    yield check_samplers_sparse
    yield check_samplers_pandas
    yield check_samplers_multiclass_ova


def _yield_all_checks(name, estimator):
    # trigger our checks if this is a SamplerMixin
    if hasattr(estimator, 'sample'):
        for check in _yield_sampler_checks(name, estimator):
            yield check


def check_estimator(Estimator):
    """Check if estimator adheres to scikit-learn conventions and
    imbalanced-learn

    This estimator will run an extensive test-suite for input validation,
    shapes, etc.
    Additional tests samplers if the Estimator inherits from the corresponding
    mixin from imblearn.base

    Parameters
    ----------
    Estimator : class
        Class to check. Estimator is a class object (not an instance).
    """
    name = Estimator.__name__
    # test scikit-learn compatibility
    sklearn_check_estimator(Estimator)
    check_parameters_default_constructible(name, Estimator)
    for check in _yield_all_checks(name, Estimator):
        check(name, Estimator)


def check_target_type(name, Estimator):
    X = np.random.random((20, 2))
    y = np.linspace(0, 1, 20)
    estimator = Estimator()
    set_random_state(estimator)
    with warns(UserWarning, match='should be of types'):
        estimator.fit(X, y)


def check_samplers_one_label(name, Sampler):
    error_string_fit = "Sampler can't balance when only one class is present."
    sampler = Sampler()
    X = np.random.random((20, 2))
    y = np.zeros(20)
    try:
        sampler.fit(X, y)
    except ValueError as e:
        if 'class' not in repr(e):
            print(error_string_fit, Sampler, e)
            traceback.print_exc(file=sys.stdout)
            raise e
        else:
            return
    except Exception as exc:
        print(error_string_fit, traceback, exc)
        traceback.print_exc(file=sys.stdout)
        raise exc


def check_samplers_no_fit_error(name, Sampler):
    sampler = Sampler()
    X = np.random.random((20, 2))
    y = np.array([1] * 5 + [0] * 15)
    with raises(NotFittedError, match="instance is not fitted yet."):
        sampler.sample(X, y)


def check_samplers_X_consistancy_sample(name, Sampler):
    sampler = Sampler()
    X = np.random.random((30, 2))
    y = np.array([1] * 20 + [0] * 10)
    sampler.fit(X, y)
    X_different = np.random.random((40, 2))
    y_different = y = np.array([1] * 25 + [0] * 15)
    with raises(RuntimeError, match="X and y need to be same array earlier"):
        sampler.sample(X_different, y_different)


def check_samplers_fit(name, Sampler):
    sampler = Sampler()
    X = np.random.random((30, 2))
    y = np.array([1] * 20 + [0] * 10)
    sampler.fit(X, y)
    assert hasattr(sampler, 'ratio_')


def check_samplers_fit_sample(name, Sampler):
    sampler = Sampler()
    X, y = make_classification(n_samples=1000, n_classes=3,
                               n_informative=4, weights=[0.2, 0.3, 0.5],
                               random_state=0)
    target_stats = Counter(y)
    X_res, y_res = sampler.fit_sample(X, y)
    if isinstance(sampler, BaseOverSampler):
        target_stats_res = Counter(y_res)
        n_samples = max(target_stats.values())
        assert all(value >= n_samples for value in Counter(y_res).values())
    elif isinstance(sampler, BaseUnderSampler):
        n_samples = min(target_stats.values())
        assert all(value == n_samples for value in Counter(y_res).values())
    elif isinstance(sampler, BaseCleaningSampler):
        target_stats_res = Counter(y_res)
        class_minority = min(target_stats, key=target_stats.get)
        assert all(target_stats[class_sample] > target_stats_res[class_sample]
                   for class_sample in target_stats.keys()
                   if class_sample != class_minority)
    elif isinstance(sampler, BaseEnsembleSampler):
        y_ensemble = y_res[0]
        n_samples = min(target_stats.values())
        assert all(value == n_samples
                   for value in Counter(y_ensemble).values())


def check_samplers_ratio_fit_sample(name, Sampler):
    # in this test we will force all samplers to not change the class 1
    X, y = make_classification(n_samples=1000, n_classes=3,
                               n_informative=4, weights=[0.2, 0.3, 0.5],
                               random_state=0)
    sampler = Sampler()
    expected_stat = Counter(y)[1]
    if isinstance(sampler, BaseOverSampler):
        ratio = {2: 498, 0: 498}
        sampler.set_params(ratio=ratio)
        X_res, y_res = sampler.fit_sample(X, y)
        assert Counter(y_res)[1] == expected_stat
    elif isinstance(sampler, BaseUnderSampler):
        ratio = {2: 201, 0: 201}
        sampler.set_params(ratio=ratio)
        X_res, y_res = sampler.fit_sample(X, y)
        assert Counter(y_res)[1] == expected_stat
    elif isinstance(sampler, BaseCleaningSampler):
        ratio = {2: 201, 0: 201}
        sampler.set_params(ratio=ratio)
        X_res, y_res = sampler.fit_sample(X, y)
        assert Counter(y_res)[1] == expected_stat
    elif isinstance(sampler, BaseEnsembleSampler):
        ratio = {2: 201, 0: 201}
        sampler.set_params(ratio=ratio)
        X_res, y_res = sampler.fit_sample(X, y)
        y_ensemble = y_res[0]
        assert Counter(y_ensemble)[1] == expected_stat


def check_samplers_sparse(name, Sampler):
    # check that sparse matrices can be passed through the sampler leading to
    # the same results than dense
    X, y = make_classification(n_samples=1000, n_classes=3,
                               n_informative=4, weights=[0.2, 0.3, 0.5],
                               random_state=0)
    X_sparse = sparse.csr_matrix(X)
    if isinstance(Sampler(), SMOTE):
        samplers = [Sampler(random_state=0, kind=kind)
                    for kind in ('regular', 'borderline1',
                                 'borderline2', 'svm')]
    elif isinstance(Sampler(), NearMiss):
        samplers = [Sampler(version=version)
                    for version in (1, 2, 3)]
    elif isinstance(Sampler(), ClusterCentroids):
        # set KMeans to full since it support sparse and dense
        samplers = [Sampler(random_state=0,
                            voting='soft',
                            estimator=KMeans(random_state=1,
                                             algorithm='full'))]
    else:
        samplers = [Sampler()]

    for sampler in samplers:
        set_random_state(sampler)
        X_res_sparse, y_res_sparse = sampler.fit_sample(X_sparse, y)
        X_res, y_res = sampler.fit_sample(X, y)
        if not isinstance(sampler, BaseEnsembleSampler):
                assert sparse.issparse(X_res_sparse)
                assert_allclose(X_res_sparse.A, X_res)
                assert_allclose(y_res_sparse, y_res)
        else:
            for x_sp, x, y_sp, y in zip(X_res_sparse, X_res,
                                        y_res_sparse, y_res):
                assert sparse.issparse(x_sp)
                assert_allclose(x_sp.A, x)
                assert_allclose(y_sp, y)


def check_samplers_pandas(name, Sampler):
    pd = pytest.importorskip("pandas")
    # Check that the samplers handle pandas dataframe and pandas series
    X, y = make_classification(n_samples=1000, n_classes=3,
                               n_informative=4, weights=[0.2, 0.3, 0.5],
                               random_state=0)
    X_pd, y_pd = pd.DataFrame(X), pd.Series(y)
    sampler = Sampler()
    if isinstance(Sampler(), SMOTE):
        samplers = [Sampler(random_state=0, kind=kind)
                    for kind in ('regular', 'borderline1',
                                 'borderline2', 'svm')]

    elif isinstance(Sampler(), NearMiss):
        samplers = [Sampler(version=version)
                    for version in (1, 2, 3)]

    else:
        samplers = [Sampler()]

    for sampler in samplers:
        set_random_state(sampler)
        X_res_pd, y_res_pd = sampler.fit_sample(X_pd, y_pd)
        X_res, y_res = sampler.fit_sample(X, y)
        assert_allclose(X_res_pd, X_res)
        assert_allclose(y_res_pd, y_res)


def check_samplers_multiclass_ova(name, Sampler):
    # Check that multiclass target lead to the same results than OVA encoding
    X, y = make_classification(n_samples=1000, n_classes=3,
                               n_informative=4, weights=[0.2, 0.3, 0.5],
                               random_state=0)
    y_ova = label_binarize(y, np.unique(y))
    sampler = Sampler()
    set_random_state(sampler)
    X_res, y_res = sampler.fit_sample(X, y)
    X_res_ova, y_res_ova = sampler.fit_sample(X, y_ova)
    assert_allclose(X_res, X_res_ova)
<<<<<<< HEAD
    assert type_of_target(y_res_ova) == type_of_target(y_ova)
    assert_allclose(y_res, y_res_ova.argmax(axis=1))
=======
    if issubclass(Sampler, BaseEnsembleSampler):
        for batch_y, batch_y_ova in zip(y_res, y_res_ova):
            assert type_of_target(batch_y_ova) == type_of_target(y_ova)
            assert_allclose(batch_y, batch_y_ova.argmax(axis=1))
    else:
        assert type_of_target(y_res_ova) == type_of_target(y_ova)
        assert_allclose(y_res, y_res_ova.argmax(axis=1))
>>>>>>> 2e5956a4
<|MERGE_RESOLUTION|>--- conflicted
+++ resolved
@@ -269,15 +269,10 @@
     X_res, y_res = sampler.fit_sample(X, y)
     X_res_ova, y_res_ova = sampler.fit_sample(X, y_ova)
     assert_allclose(X_res, X_res_ova)
-<<<<<<< HEAD
-    assert type_of_target(y_res_ova) == type_of_target(y_ova)
-    assert_allclose(y_res, y_res_ova.argmax(axis=1))
-=======
     if issubclass(Sampler, BaseEnsembleSampler):
         for batch_y, batch_y_ova in zip(y_res, y_res_ova):
             assert type_of_target(batch_y_ova) == type_of_target(y_ova)
             assert_allclose(batch_y, batch_y_ova.argmax(axis=1))
     else:
         assert type_of_target(y_res_ova) == type_of_target(y_ova)
-        assert_allclose(y_res, y_res_ova.argmax(axis=1))
->>>>>>> 2e5956a4
+        assert_allclose(y_res, y_res_ova.argmax(axis=1))