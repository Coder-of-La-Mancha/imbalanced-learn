--- conflicted
+++ resolved
@@ -235,12 +235,7 @@
         """
 
         # Create the different folds
-<<<<<<< HEAD
-        skf = StratifiedKFold(
-            y, n_folds=self.cv, shuffle=False, random_state=self.random_state)
-=======
         skf = _get_cv_splits(X, y, self.cv, self.random_state)
->>>>>>> 16be35b6
 
         probabilities = np.zeros(y.shape[0], dtype=float)
 
