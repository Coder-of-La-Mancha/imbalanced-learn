--- conflicted
+++ resolved
@@ -3,33 +3,12 @@
 #          Christos Aridas
 # License: MIT
 
-from __future__ import print_function
+import numpy as np
 
-import numpy as np
-<<<<<<< HEAD
-=======
+from sklearn.datasets import load_iris
 from sklearn.utils.testing import assert_array_equal
->>>>>>> f02c5659
 
-from sklearn.datasets import load_iris, make_hastie_10_2
-from sklearn.model_selection import (GridSearchCV, ParameterGrid,
-                                     train_test_split)
-from sklearn.dummy import DummyClassifier
-from sklearn.linear_model import Perceptron, LogisticRegression
-from sklearn.tree import DecisionTreeClassifier
-from sklearn.neighbors import KNeighborsClassifier
-from sklearn.svm import SVC
-from sklearn.feature_selection import SelectKBest
-from sklearn.utils.testing import (assert_array_equal, assert_equal,
-                                   assert_array_almost_equal, assert_less,
-                                   assert_warns, assert_raises, assert_false,
-                                   assert_greater, assert_true,
-                                   assert_warns_message)
-
-from imblearn.datasets import make_imbalance
-from imblearn.ensemble import EasyEnsemble, BalancedBaggingClassifier
-from imblearn.pipeline import make_pipeline
-from imblearn.under_sampling import RandomUnderSampler
+from imblearn.ensemble import EasyEnsemble
 
 iris = load_iris()
 
@@ -119,429 +98,4 @@
     ee = EasyEnsemble(ratio=ratio, random_state=None)
 
     # Get the different subset
-    X_resampled, y_resampled = ee.fit_sample(X, Y)
-
-
-def test_balanced_bagging_classifier():
-    # Check classification for various parameter settings.
-    X, y = make_imbalance(iris.data, iris.target, ratio={0: 20, 1: 25, 2: 50},
-                          random_state=0)
-    X_train, X_test, y_train, y_test = train_test_split(X, y,
-                                                        random_state=0)
-    grid = ParameterGrid({"max_samples": [0.5, 1.0],
-                          "max_features": [1, 2, 4],
-                          "bootstrap": [True, False],
-                          "bootstrap_features": [True, False]})
-
-    for base_estimator in [None,
-                           DummyClassifier(),
-                           Perceptron(),
-                           DecisionTreeClassifier(),
-                           KNeighborsClassifier(),
-                           SVC()]:
-        for params in grid:
-            BalancedBaggingClassifier(
-                base_estimator=base_estimator,
-                random_state=0,
-                **params).fit(X_train, y_train).predict(X_test)
-
-
-def test_bootstrap_samples():
-    # Test that bootstrapping samples generate non-perfect base estimators.
-    X, y = make_imbalance(iris.data, iris.target, ratio={0: 20, 1: 25, 2: 50},
-                          random_state=0)
-    X_train, X_test, y_train, y_test = train_test_split(X, y,
-                                                        random_state=0)
-
-    base_estimator = DecisionTreeClassifier().fit(X_train, y_train)
-
-    # without bootstrap, all trees are perfect on the training set
-    # disable the resampling by passing an empty dictionary.
-    ensemble = BalancedBaggingClassifier(
-        base_estimator=DecisionTreeClassifier(),
-        max_samples=1.0,
-        bootstrap=False,
-        n_estimators=10,
-        ratio={},
-        random_state=0).fit(X_train, y_train)
-
-    assert_equal(base_estimator.score(X_train, y_train),
-                 ensemble.score(X_train, y_train))
-
-    # with bootstrap, trees are no longer perfect on the training set
-    ensemble = BalancedBaggingClassifier(
-        base_estimator=DecisionTreeClassifier(),
-        max_samples=1.0,
-        bootstrap=True,
-        random_state=0).fit(X_train, y_train)
-
-    assert_greater(base_estimator.score(X_train, y_train),
-                   ensemble.score(X_train, y_train))
-
-
-def test_bootstrap_features():
-    # Test that bootstrapping features may generate duplicate features.
-    X, y = make_imbalance(iris.data, iris.target, ratio={0: 20, 1: 25, 2: 50},
-                          random_state=0)
-    X_train, X_test, y_train, y_test = train_test_split(X, y,
-                                                        random_state=0)
-
-    ensemble = BalancedBaggingClassifier(
-        base_estimator=DecisionTreeClassifier(),
-        max_features=1.0,
-        bootstrap_features=False,
-        random_state=0).fit(X_train, y_train)
-
-    for features in ensemble.estimators_features_:
-        assert_equal(X.shape[1], np.unique(features).shape[0])
-
-    ensemble = BalancedBaggingClassifier(
-        base_estimator=DecisionTreeClassifier(),
-        max_features=1.0,
-        bootstrap_features=True,
-        random_state=0).fit(X_train, y_train)
-
-    unique_features = [np.unique(features).shape[0]
-                       for features in ensemble.estimators_features_]
-    assert_greater(X.shape[1], np.median(unique_features))
-
-
-def test_probability():
-    # Predict probabilities.
-    X, y = make_imbalance(iris.data, iris.target, ratio={0: 20, 1: 25, 2: 50},
-                          random_state=0)
-    X_train, X_test, y_train, y_test = train_test_split(X, y,
-                                                        random_state=0)
-
-    with np.errstate(divide="ignore", invalid="ignore"):
-        # Normal case
-        ensemble = BalancedBaggingClassifier(
-            base_estimator=DecisionTreeClassifier(),
-            random_state=0).fit(X_train, y_train)
-
-        assert_array_almost_equal(np.sum(ensemble.predict_proba(X_test),
-                                         axis=1),
-                                  np.ones(len(X_test)))
-
-        assert_array_almost_equal(ensemble.predict_proba(X_test),
-                                  np.exp(ensemble.predict_log_proba(X_test)))
-
-        # Degenerate case, where some classes are missing
-        ensemble = BalancedBaggingClassifier(
-            base_estimator=LogisticRegression(),
-            random_state=0,
-            max_samples=5).fit(X_train, y_train)
-
-        assert_array_almost_equal(np.sum(ensemble.predict_proba(X_test),
-                                         axis=1),
-                                  np.ones(len(X_test)))
-
-        assert_array_almost_equal(ensemble.predict_proba(X_test),
-                                  np.exp(ensemble.predict_log_proba(X_test)))
-
-
-def test_oob_score_classification():
-    # Check that oob prediction is a good estimation of the generalization
-    # error.
-    X, y = make_imbalance(iris.data, iris.target, ratio={0: 20, 1: 25, 2: 50},
-                          random_state=0)
-    X_train, X_test, y_train, y_test = train_test_split(X, y,
-                                                        random_state=0)
-
-    for base_estimator in [DecisionTreeClassifier(), SVC()]:
-        clf = BalancedBaggingClassifier(
-            base_estimator=base_estimator,
-            n_estimators=100,
-            bootstrap=True,
-            oob_score=True,
-            random_state=0).fit(X_train, y_train)
-
-        test_score = clf.score(X_test, y_test)
-
-        assert_less(abs(test_score - clf.oob_score_), 0.1)
-
-        # Test with few estimators
-        assert_warns(UserWarning,
-                     BalancedBaggingClassifier(
-                         base_estimator=base_estimator,
-                         n_estimators=1,
-                         bootstrap=True,
-                         oob_score=True,
-                         random_state=0).fit,
-                     X_train,
-                     y_train)
-
-
-def test_single_estimator():
-    # Check singleton ensembles.
-    X, y = make_imbalance(iris.data, iris.target, ratio={0: 20, 1: 25, 2: 50},
-                          random_state=0)
-    X_train, X_test, y_train, y_test = train_test_split(X, y,
-                                                        random_state=0)
-
-    clf1 = BalancedBaggingClassifier(
-        base_estimator=KNeighborsClassifier(),
-        n_estimators=1,
-        bootstrap=False,
-        bootstrap_features=False,
-        random_state=0).fit(X_train, y_train)
-
-    clf2 = make_pipeline(RandomUnderSampler(
-        random_state=clf1.estimators_[0].steps[0][1].random_state),
-                         KNeighborsClassifier()).fit(X_train, y_train)
-
-    assert_array_equal(clf1.predict(X_test), clf2.predict(X_test))
-
-
-def test_error():
-    # Test that it gives proper exception on deficient input.
-    X, y = make_imbalance(iris.data, iris.target, ratio={0: 20, 1: 25, 2: 50})
-    base = DecisionTreeClassifier()
-
-    # Test n_estimators
-    assert_raises(ValueError,
-                  BalancedBaggingClassifier(base, n_estimators=1.5).fit, X, y)
-    assert_raises(ValueError,
-                  BalancedBaggingClassifier(base, n_estimators=-1).fit, X, y)
-
-    # Test max_samples
-    assert_raises(ValueError,
-                  BalancedBaggingClassifier(base, max_samples=-1).fit, X, y)
-    assert_raises(ValueError,
-                  BalancedBaggingClassifier(base, max_samples=0.0).fit, X, y)
-    assert_raises(ValueError,
-                  BalancedBaggingClassifier(base, max_samples=2.0).fit, X, y)
-    assert_raises(ValueError,
-                  BalancedBaggingClassifier(base, max_samples=1000).fit, X, y)
-    assert_raises(ValueError,
-                  BalancedBaggingClassifier(base, max_samples="foobar").fit,
-                  X, y)
-
-    # Test max_features
-    assert_raises(ValueError,
-                  BalancedBaggingClassifier(base, max_features=-1).fit, X, y)
-    assert_raises(ValueError,
-                  BalancedBaggingClassifier(base, max_features=0.0).fit, X, y)
-    assert_raises(ValueError,
-                  BalancedBaggingClassifier(base, max_features=2.0).fit, X, y)
-    assert_raises(ValueError,
-                  BalancedBaggingClassifier(base, max_features=5).fit, X, y)
-    assert_raises(ValueError,
-                  BalancedBaggingClassifier(base, max_features="foobar").fit,
-                  X, y)
-
-    # Test support of decision_function
-    assert_false(hasattr(BalancedBaggingClassifier(base).fit(X, y),
-                         'decision_function'))
-
-
-def test_gridsearch():
-    # Check that bagging ensembles can be grid-searched.
-    # Transform iris into a binary classification task
-    X, y = iris.data, iris.target.copy()
-    y[y == 2] = 1
-
-    # Grid search with scoring based on decision_function
-    parameters = {'n_estimators': (1, 2),
-                  'base_estimator__C': (1, 2)}
-
-    GridSearchCV(BalancedBaggingClassifier(SVC()),
-                 parameters,
-                 scoring="roc_auc").fit(X, y)
-
-
-def test_base_estimator():
-    # Check base_estimator and its default values.
-    X, y = make_imbalance(iris.data, iris.target, ratio={0: 20, 1: 25, 2: 50},
-                          random_state=0)
-    X_train, X_test, y_train, y_test = train_test_split(X, y,
-                                                        random_state=0)
-
-    ensemble = BalancedBaggingClassifier(None,
-                                         n_jobs=3,
-                                         random_state=0).fit(X_train, y_train)
-
-    assert_true(isinstance(ensemble.base_estimator_.steps[-1][1],
-                           DecisionTreeClassifier))
-
-    ensemble = BalancedBaggingClassifier(DecisionTreeClassifier(),
-                                         n_jobs=3,
-                                         random_state=0).fit(X_train, y_train)
-
-    assert_true(isinstance(ensemble.base_estimator_.steps[-1][1],
-                           DecisionTreeClassifier))
-
-    ensemble = BalancedBaggingClassifier(Perceptron(),
-                                         n_jobs=3,
-                                         random_state=0).fit(X_train, y_train)
-
-    assert_true(isinstance(ensemble.base_estimator_.steps[-1][1],
-                           Perceptron))
-
-
-def test_bagging_with_pipeline():
-    X, y = make_imbalance(iris.data, iris.target, ratio={0: 20, 1: 25, 2: 50},
-                          random_state=0)
-    estimator = BalancedBaggingClassifier(
-        make_pipeline(SelectKBest(k=1),
-                      DecisionTreeClassifier()),
-        max_features=2)
-    estimator.fit(X, y).predict(X)
-
-
-def test_warm_start(random_state=42):
-    # Test if fitting incrementally with warm start gives a forest of the
-    # right size and the same results as a normal fit.
-    X, y = make_hastie_10_2(n_samples=20, random_state=1)
-
-    clf_ws = None
-    for n_estimators in [5, 10]:
-        if clf_ws is None:
-            clf_ws = BalancedBaggingClassifier(n_estimators=n_estimators,
-                                               random_state=random_state,
-                                               warm_start=True)
-        else:
-            clf_ws.set_params(n_estimators=n_estimators)
-        clf_ws.fit(X, y)
-        assert_equal(len(clf_ws), n_estimators)
-
-    clf_no_ws = BalancedBaggingClassifier(n_estimators=10,
-                                          random_state=random_state,
-                                          warm_start=False)
-    clf_no_ws.fit(X, y)
-
-    assert_equal(set([pipe.steps[-1][1].random_state
-                      for pipe in clf_ws]),
-                 set([pipe.steps[-1][1].random_state
-                      for pipe in clf_no_ws]))
-
-
-def test_warm_start_smaller_n_estimators():
-    # Test if warm start'ed second fit with smaller n_estimators raises error.
-    X, y = make_hastie_10_2(n_samples=20, random_state=1)
-    clf = BalancedBaggingClassifier(n_estimators=5, warm_start=True)
-    clf.fit(X, y)
-    clf.set_params(n_estimators=4)
-    assert_raises(ValueError, clf.fit, X, y)
-
-
-def test_warm_start_equal_n_estimators():
-    # Test that nothing happens when fitting without increasing n_estimators
-    X, y = make_hastie_10_2(n_samples=20, random_state=1)
-    X_train, X_test, y_train, y_test = train_test_split(X, y, random_state=43)
-
-    clf = BalancedBaggingClassifier(n_estimators=5, warm_start=True,
-                                    random_state=83)
-    clf.fit(X_train, y_train)
-
-    y_pred = clf.predict(X_test)
-    # modify X to nonsense values, this should not change anything
-    X_train += 1.
-
-    assert_warns_message(UserWarning,
-                         "Warm-start fitting without increasing n_estimators"
-                         " does not", clf.fit, X_train, y_train)
-    assert_array_equal(y_pred, clf.predict(X_test))
-
-
-def test_warm_start_equivalence():
-    # warm started classifier with 5+5 estimators should be equivalent to
-    # one classifier with 10 estimators
-    X, y = make_hastie_10_2(n_samples=20, random_state=1)
-    X_train, X_test, y_train, y_test = train_test_split(X, y, random_state=43)
-
-    clf_ws = BalancedBaggingClassifier(n_estimators=5, warm_start=True,
-                                       random_state=3141)
-    clf_ws.fit(X_train, y_train)
-    clf_ws.set_params(n_estimators=10)
-    clf_ws.fit(X_train, y_train)
-    y1 = clf_ws.predict(X_test)
-
-    clf = BalancedBaggingClassifier(n_estimators=10, warm_start=False,
-                                    random_state=3141)
-    clf.fit(X_train, y_train)
-    y2 = clf.predict(X_test)
-
-    assert_array_almost_equal(y1, y2)
-
-
-def test_warm_start_with_oob_score_fails():
-    # Check using oob_score and warm_start simultaneously fails
-    X, y = make_hastie_10_2(n_samples=20, random_state=1)
-    clf = BalancedBaggingClassifier(n_estimators=5, warm_start=True,
-                                    oob_score=True)
-    assert_raises(ValueError, clf.fit, X, y)
-
-
-def test_oob_score_removed_on_warm_start():
-    X, y = make_hastie_10_2(n_samples=2000, random_state=1)
-
-    clf = BalancedBaggingClassifier(n_estimators=50, oob_score=True)
-    clf.fit(X, y)
-
-    clf.set_params(warm_start=True, oob_score=False, n_estimators=100)
-    clf.fit(X, y)
-
-    assert_raises(AttributeError, getattr, clf, "oob_score_")
-
-
-def test_oob_score_consistency():
-    # Make sure OOB scores are identical when random_state, estimator, and
-    # training data are fixed and fitting is done twice
-    X, y = make_hastie_10_2(n_samples=200, random_state=1)
-    bagging = BalancedBaggingClassifier(KNeighborsClassifier(),
-                                        max_samples=0.5,
-                                        max_features=0.5, oob_score=True,
-                                        random_state=1)
-    assert_equal(bagging.fit(X, y).oob_score_, bagging.fit(X, y).oob_score_)
-
-
-def test_estimators_samples():
-    # Check that format of estimators_samples_ is correct and that results
-    # generated at fit time can be identically reproduced at a later time
-    # using data saved in object attributes.
-    X, y = make_hastie_10_2(n_samples=200, random_state=1)
-
-    # remap the y outside of the BalancedBaggingclassifier
-    # _, y = np.unique(y, return_inverse=True)
-    bagging = BalancedBaggingClassifier(LogisticRegression(), max_samples=0.5,
-                                        max_features=0.5, random_state=1,
-                                        bootstrap=False)
-    bagging.fit(X, y)
-
-    # Get relevant attributes
-    estimators_samples = bagging.estimators_samples_
-    estimators_features = bagging.estimators_features_
-    estimators = bagging.estimators_
-
-    # Test for correct formatting
-    assert_equal(len(estimators_samples), len(estimators))
-    assert_equal(len(estimators_samples[0]), len(X))
-    assert_equal(estimators_samples[0].dtype.kind, 'b')
-
-    # Re-fit single estimator to test for consistent sampling
-    estimator_index = 0
-    estimator_samples = estimators_samples[estimator_index]
-    estimator_features = estimators_features[estimator_index]
-    estimator = estimators[estimator_index]
-
-    X_train = (X[estimator_samples])[:, estimator_features]
-    y_train = y[estimator_samples]
-
-    orig_coefs = estimator.steps[-1][1].coef_
-    estimator.fit(X_train, y_train)
-    new_coefs = estimator.steps[-1][1].coef_
-
-    assert_array_almost_equal(orig_coefs, new_coefs)
-
-
-def test_max_samples_consistency():
-    # Make sure validated max_samples and original max_samples are identical
-    # when valid integer max_samples supplied by user
-    max_samples = 100
-    X, y = make_hastie_10_2(n_samples=2*max_samples, random_state=1)
-    bagging = BalancedBaggingClassifier(KNeighborsClassifier(),
-                                        max_samples=max_samples,
-                                        max_features=0.5, random_state=1)
-    bagging.fit(X, y)
-    assert_equal(bagging._max_samples, max_samples)+    X_resampled, y_resampled = ee.fit_sample(X, Y)